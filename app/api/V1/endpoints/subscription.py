from typing import List

from fastapi import APIRouter, HTTPException

from app.models.subscription import Subscription as SubscriptionModel
from app.models.user import User as UserModel
from app.schemas.subscription import SubscriptionIn, SubscriptionUpdate

subscription = APIRouter()


@subscription.get("/user/subscription/{user_uuid}", response_model=SubscriptionIn)
async def get_user_subscription(user_uuid: int):
    """
    Get user subscription data by user UUID.

    This endpoint retrieves subscription data based on the provided user UUID. The response includes all subscription information for the user.

    Args:
        user_uuid (int): The unique identifier (UUID) of the user for whom to retrieve subscription data.

    Returns:
        SubscriptionIn: The subscription data for the user.

    Raises:
        HTTPException(404): If the user's subscription data is not found.
        HTTPException(500): If there is an internal server error while retrieving the data.
    """

    try:
        subscription_instance = SubscriptionModel()
        subscription_data = subscription_instance.get(uuid=user_uuid)
    except Exception as e:
        raise HTTPException(
            status_code=500, detail=f"Failed to retrieve subscription data: {e}"
        )

    if subscription_data is None:
        raise HTTPException(status_code=404, detail="Subscription data not found")

    return subscription_data


@subscription.get("/user/subscriptions/", response_model=List[SubscriptionIn])
async def get_user_subscriptions():
    """
    Get a list of user subscriptions.

    This endpoint retrieves a list of all user subscription data. The response includes subscription information for all users.

    Returns:
        List[SubscriptionIn]: A list of user subscription data.

    Raises:
        HTTPException(404): If no user subscriptions are found.
        HTTPException(500): If there is an internal server error while retrieving the data.
    """
    try:
        subscription_instance = SubscriptionModel()
        subscription_data = subscription_instance.get_all()
    except Exception as e:
        raise HTTPException(
            status_code=500, detail=f"Failed to retrieve user subscriptions: {e}"
        )

    if len(subscription_data) == 0:
        raise HTTPException(status_code=404, detail="No user subscriptions found")

    return subscription_data


@subscription.post("/user/subscription/")
async def create_user_subscriptions(subscription: SubscriptionIn):
    """
    Endpoint for creating user subscriptions.

    This endpoint allows users to create subscriptions for a given user based on the provided subscription data.

    Args:
        subscription (SubscriptionIn): The subscription data provided by the user.

    Returns:
        dict: A response dictionary containing the status, message, and subscription data if successful.

    Raises:
        HTTPException: If any errors occur during the subscription creation process, HTTP exceptions are raised
        with the appropriate status code and error details.
    """
    subscription_instance = SubscriptionModel()

    try:
        sub_dict = subscription.model_dump(exclude_unset=False)
    except ValueError as e:
        raise HTTPException(status_code=400, detail=f"Invalid subscription data: {e}")

    try:
        user_instance = UserModel()
        user_data = user_instance.get(uuid=sub_dict["user_uuid"])
    except Exception as e:
        raise HTTPException(
            status_code=500, detail=f"Failed to retrieve user data: {e}"
        )

    if user_data is None:
        raise HTTPException(status_code=404, detail="User not found")
    else:
        user_subscription = subscription_instance.filter(
            filter={"user_uuid": sub_dict["user_uuid"]}
        )
        if len(user_subscription) > 0:
            raise HTTPException(
                status_code=400,
                detail="User with this user_uuid already has a subscription",
            )
        else:
            try:
                response = subscription_instance.save(data=sub_dict)
            except Exception as e:
                raise HTTPException(
                    status_code=500,
                    detail=f"Failed to register user subscription: {e}",
                )
    if response.acknowledged:
        return {
            "status": "success",
            "message": "Subscription added successfully",
            "data": {
                "user_uuid": sub_dict["user_uuid"],
                "amount": sub_dict["subscription"][0]["amount"],
            },
        }
    else:
        return {"status": "failure", "message": "Failed to create the subscription"}


@subscription.patch("/user/subscription/")
async def update_user_subscriptions(subscription: SubscriptionUpdate):
    """
    Update a user's subscription.

<<<<<<< HEAD
    This endpoint updates a subscription. The response includes message of success/failure.
=======
    This endpoint updates a user's subscription based on the provided criteria in the SubscriptionUpdate model. The response includes a message of success or failure.
>>>>>>> 286f75c1

    Args:
        subscription (SubscriptionUpdate): The SubscriptionUpdate model containing filter criteria and updated subscription data.

    Raises:
        HTTPException(404): If no subscriptions are found.
<<<<<<< HEAD
        HTTPException(500): If there is an internal server error while retrieving the data.

    Returns:
        dict: A dictionary containing the status of the update operation and a message.
            - "status": Either "success" or "failure" indicating the result of the update.
            - "message": A message describing the result of the update operation.
=======
        HTTPException(500): If there is an internal server error while retrieving or updating the data.

    Returns:
        dict: A dictionary containing the status of the update operation and a message.
            - "status" (str): Either "success" or "failure" indicating the result of the update.
            - "message" (str): A message describing the result of the update operation.
>>>>>>> 286f75c1
    """
    subscription_instance = SubscriptionModel()

    try:
        sub_dict = subscription.model_dump(exclude_unset=True)
    except ValueError as e:
        raise HTTPException(status_code=400, detail=f"Invalid subscription data: {e}")

    try:
<<<<<<< HEAD
        response = subscription_instance.update(data=sub_dict)
    except Exception as e:
        raise HTTPException(
            status_code=500, detail=f"Failed to update subscription: {e}"
        )
=======
        existing_sub_data = subscription_instance.get(uuid=sub_dict["user_uuid"])
        if existing_sub_data:
            try:
                existing_sub_data["subscription"].append(sub_dict["user_data"])
                data = {
                    "user_uuid": sub_dict["user_uuid"],
                    "user_data": {"subscription": existing_sub_data["subscription"]},
                }
                response = subscription_instance.update(data=data)
            except Exception as e:
                raise HTTPException(
                    status_code=500, detail=f"Failed to update subscription: {e}"
                )

            if response.acknowledged:
                return {
                    "status": "success",
                    "message": "Subscription updated successfully",
                    "data": {"user_uuid": sub_dict["user_uuid"]},
                }
            else:
                return {"status": "failure", "message": "Subscription update failed"}
        else:
            data = {
                "user_uuid": sub_dict["user_uuid"],
                "subscription": [sub_dict["user_data"]],
            }
            return await create_user_subscriptions(subscription=SubscriptionIn(**data))
>>>>>>> 286f75c1

    except Exception as e:
        raise HTTPException(
            status_code=500, detail=f"Failed to retrieve user data: {e}"
        )<|MERGE_RESOLUTION|>--- conflicted
+++ resolved
@@ -138,32 +138,19 @@
     """
     Update a user's subscription.
 
-<<<<<<< HEAD
-    This endpoint updates a subscription. The response includes message of success/failure.
-=======
     This endpoint updates a user's subscription based on the provided criteria in the SubscriptionUpdate model. The response includes a message of success or failure.
->>>>>>> 286f75c1
 
     Args:
         subscription (SubscriptionUpdate): The SubscriptionUpdate model containing filter criteria and updated subscription data.
 
     Raises:
         HTTPException(404): If no subscriptions are found.
-<<<<<<< HEAD
-        HTTPException(500): If there is an internal server error while retrieving the data.
-
-    Returns:
-        dict: A dictionary containing the status of the update operation and a message.
-            - "status": Either "success" or "failure" indicating the result of the update.
-            - "message": A message describing the result of the update operation.
-=======
         HTTPException(500): If there is an internal server error while retrieving or updating the data.
 
     Returns:
         dict: A dictionary containing the status of the update operation and a message.
             - "status" (str): Either "success" or "failure" indicating the result of the update.
             - "message" (str): A message describing the result of the update operation.
->>>>>>> 286f75c1
     """
     subscription_instance = SubscriptionModel()
 
@@ -173,13 +160,6 @@
         raise HTTPException(status_code=400, detail=f"Invalid subscription data: {e}")
 
     try:
-<<<<<<< HEAD
-        response = subscription_instance.update(data=sub_dict)
-    except Exception as e:
-        raise HTTPException(
-            status_code=500, detail=f"Failed to update subscription: {e}"
-        )
-=======
         existing_sub_data = subscription_instance.get(uuid=sub_dict["user_uuid"])
         if existing_sub_data:
             try:
@@ -208,7 +188,6 @@
                 "subscription": [sub_dict["user_data"]],
             }
             return await create_user_subscriptions(subscription=SubscriptionIn(**data))
->>>>>>> 286f75c1
 
     except Exception as e:
         raise HTTPException(
